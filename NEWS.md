--- conflicted
+++ resolved
@@ -1,12 +1,11 @@
-<<<<<<< HEAD
-#### v0.0.4.9009
+#### v0.1.1
 
 * Add the ability to manually define a testing frame using an explicit precondition passed to `function_test_objects`, which is now exported. 
-=======
+
 ## v0.1.0
 
 * Switch to stable versioning.
->>>>>>> 6f2b56b5
+
 
 #### v0.0.4.9008
 
