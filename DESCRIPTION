Package: checkr
Title: Automatically Test R Functions
<<<<<<< HEAD
Version: 0.0.4.9009
=======
Version: 0.1.0
>>>>>>> 6f2b56b5
Author: Peter Hurford <peter@peterhurford.com>
Maintainer: Peter Hurford <peter@peterhurford.com>
Authors@R: person("Peter", "Hurford", email = "peter@peterhurford.com", role = c("aut", "cre"))
Description: Be able to specify preconditions and postconditions for R functions
    and have them automatically checked at runtime. Then, randomly generate R
    objects and pass them into R functions, verifying that certain specified
    conditions hold.
Depends:
    R (>= 3.1.0)
License: MIT + file LICENSE
LazyData: true
Imports:
    methods
Suggests:
    testthat,
    memoise,
    devtools
RoxygenNote: 5.0.1.9000<|MERGE_RESOLUTION|>--- conflicted
+++ resolved
@@ -1,10 +1,6 @@
 Package: checkr
 Title: Automatically Test R Functions
-<<<<<<< HEAD
-Version: 0.0.4.9009
-=======
-Version: 0.1.0
->>>>>>> 6f2b56b5
+Version: 0.1.1
 Author: Peter Hurford <peter@peterhurford.com>
 Maintainer: Peter Hurford <peter@peterhurford.com>
 Authors@R: person("Peter", "Hurford", email = "peter@peterhurford.com", role = c("aut", "cre"))
